--- conflicted
+++ resolved
@@ -40,11 +40,7 @@
 
 		 fips_libs(  ${Boost_LIBRARIES} )
 
-<<<<<<< HEAD
 	 fips_libs( ${Boost_LIBRARIES} ${OpenCV_LIBS} )
-=======
-	fips_end_module()
->>>>>>> 1045ebd6
 
 
 	if( NOT FIPS_IMPORT )
@@ -83,7 +79,7 @@
     #add_library(serdp ${serdp_common_SRCS})
 
     install(FILES ${serdp_common_SRCS}
-            DESTINATION lib)   
+            DESTINATION lib)
 
 
     ## Install headers
